# Byte-compiled / optimized / DLL files
__pycache__/
*.py[cod]
*$py.class

# C extensions
*.so

# Distribution / packaging
.Python
build/
develop-eggs/
dist/
downloads/
eggs/
.eggs/
lib/
lib64/
parts/
sdist/
var/
wheels/
share/python-wheels/
*.egg-info/
.installed.cfg
*.egg
MANIFEST

# PyInstaller
#  Usually these files are written by a python script from a template
#  before PyInstaller builds the exe, so as to inject date/other infos into it.
*.manifest
*.spec

# Installer logs
pip-log.txt
pip-delete-this-directory.txt

# Unit test / coverage reports
htmlcov/
.tox/
.nox/
.coverage
.coverage.*
.cache
nosetests.xml
coverage.xml
*.cover
*.py,cover
.hypothesis/
.pytest_cache/
cover/

# Translations
*.mo
*.pot

# Django stuff:
*.log
local_settings.py
db.sqlite3
db.sqlite3-journal

# Flask stuff:
instance/
.webassets-cache

# Scrapy stuff:
.scrapy

# Sphinx documentation
docs/_build/

# PyBuilder
.pybuilder/
target/

# Jupyter Notebook
.ipynb_checkpoints

# IPython
profile_default/
ipython_config.py

# pyenv
#   For a library or package, you might want to ignore these files since the code is
#   intended to run in multiple environments; otherwise, check them in:
.python-version

# pipenv
#   According to pypa/pipenv#598, it is recommended to include Pipfile.lock in version control.
#   However, in case of collaboration, if having platform-specific dependencies or dependencies
#   having no cross-platform support, pipenv may install dependencies that don't work, or not
#   install all needed dependencies.
Pipfile.lock

# UV
#   Similar to Pipfile.lock, it is generally recommended to include uv.lock in version control.
#   This is especially recommended for binary packages to ensure reproducibility, and is more
#   commonly ignored for libraries.
uv.lock

# poetry
#   Similar to Pipfile.lock, it is generally recommended to include poetry.lock in version control.
#   This is especially recommended for binary packages to ensure reproducibility, and is more
#   commonly ignored for libraries.
#   https://python-poetry.org/docs/basic-usage/#commit-your-poetrylock-file-to-version-control
poetry.lock

# pdm
#   Similar to Pipfile.lock, it is generally recommended to include pdm.lock in version control.
pdm.lock
#   pdm stores project-wide configurations in .pdm.toml, but it is recommended to not include it
#   in version control.
#   https://pdm.fming.dev/latest/usage/project/#working-with-version-control
.pdm.toml
.pdm-python
.pdm-build/

# PEP 582; used by e.g. github.com/David-OConnor/pyflow and github.com/pdm-project/pdm
__pypackages__/

# Celery stuff
celerybeat-schedule
celerybeat.pid

# SageMath parsed files
*.sage.py

# Environments
.env
.venv
env/
venv/
ENV/
env.bak/
venv.bak/

# Spyder project settings
.spyderproject
.spyproject

# Rope project settings
.ropeproject

# mkdocs documentation
/site

# mypy
.mypy_cache/
.dmypy.json
dmypy.json

# Pyre type checker
.pyre/

# pytype static type analyzer
.pytype/

# Cython debug symbols
cython_debug/

# PyCharm
#  JetBrains specific template is maintained in a separate JetBrains.gitignore that can
#  be found at https://github.com/github/gitignore/blob/main/Global/JetBrains.gitignore
#  and can be added to the global gitignore or merged into this file.  For a more nuclear
#  option (not recommended) you can uncomment the following to ignore the entire idea folder.
.idea/

# PyPI configuration file
.pypirc

<<<<<<< HEAD
.ruffcache/
=======
# vis folder
vis/
gradio_ui/

# ruff cache
.ruff_cache

# logs
logs.txt
>>>>>>> 4f7bdb88
<|MERGE_RESOLUTION|>--- conflicted
+++ resolved
@@ -170,9 +170,6 @@
 # PyPI configuration file
 .pypirc
 
-<<<<<<< HEAD
-.ruffcache/
-=======
 # vis folder
 vis/
 gradio_ui/
@@ -181,5 +178,4 @@
 .ruff_cache
 
 # logs
-logs.txt
->>>>>>> 4f7bdb88
+logs.txt