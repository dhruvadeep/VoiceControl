--- conflicted
+++ resolved
@@ -27,13 +27,8 @@
 DEVICE = "cpu"
 try:
     MODEL = whisper.load_model("base.en", DEVICE)
-<<<<<<< HEAD
 except CannotLoadModelError:
     MODEL = whisper.load_audio("base.en", "cpu")
-=======
-except Exception:
-    MODEL = whisper.load_audio("base.en")
->>>>>>> 404b8844
 
 # incomplete: need to add more commands
 COMMANDS = [
@@ -74,12 +69,8 @@
 
 
 @validate_call
-<<<<<<< HEAD
 def commands(transcription: str) -> CommandListResponse:
     """Take transcription as input and get commands as output."""
-=======
-def commands(transcription: str) -> dict:
->>>>>>> 404b8844
     transcription = transcription.lower()
     user_instructions = [
     k for i in transcription.split("and")
