--- conflicted
+++ resolved
@@ -221,11 +221,6 @@
         </div>
       </div>
 
-      <!-- Clear button -->
-      <button id="clear-button">Clear Conversation</button>
-    </div>
-
-<<<<<<< HEAD
     <!-- Clear button -->
     <button id="clear-button">Clear Conversation</button>
   </div>
@@ -245,68 +240,10 @@
     const clearButton = document.getElementById("clear-button");
     const transcriber_ip = "http://10.32.7.223";
     const aggregator_ip = "http://10.32.7.223";
-
-    // Speech synthesis function
-    function speakText(text) {
-      if ('speechSynthesis' in window) {
-        const utterance = new SpeechSynthesisUtterance(text);
-        utterance.pitch = 2.0;
-        utterance.rate = 0.9;
-        let voices = window.speechSynthesis.getVoices();
-        const engIndianVoice = voices.find(voice => voice.lang.toLowerCase().includes("en-in"));
-        if (engIndianVoice) {
-          utterance.voice = engIndianVoice;
-        }
-        window.speechSynthesis.speak(utterance);
-      }
-    }
-    
-    function openModal(imageSrc) {
-      const modal = document.getElementById("imageModal");
-      const modalImg = document.getElementById("modalImage");
-      modal.style.display = "flex";
-      modalImg.src = imageSrc;
-    }
-    function closeModal() {
-      document.getElementById("imageModal").style.display = "none";
-    }
-    function appendBubble(column, type, label, content) {
-      const bubble = document.createElement("div");
-      bubble.classList.add("bubble", type);
-      bubble.innerHTML = `<strong>${label}:</strong> ${content}`;
-      column.appendChild(bubble);
-      column.scrollTop = column.scrollHeight;
-
-      const img = bubble.querySelector("img");
-      if (img) {
-        img.addEventListener("click", () => openModal(img.src));
-      }
-    }
-  
-    // Append a bubble to a given column
-    // function appendBubble(column, type, label, text) {
-    //   const bubble = document.createElement("div");
-    //   bubble.classList.add("bubble", type);
-    //   bubble.innerHTML = `<strong>${label}:</strong> ${text}`;
-    //   column.appendChild(bubble);
-    //   column.scrollTop = column.scrollHeight;
-    // }
-
-    // Start recording audio
-    async function startRecording() {
-      try {
-        const stream = await navigator.mediaDevices.getUserMedia({ audio: true });
-        mediaRecorder = new MediaRecorder(stream);
-        audioChunks = [];
-        mediaRecorder.addEventListener("dataavailable", event => {
-          if (event.data.size > 0) {
-            audioChunks.push(event.data);
-          }
-        });
-        mediaRecorder.addEventListener("stop", () => {
-          const audioBlob = new Blob(audioChunks, { type: "audio/webm" });
-          sendAudio(audioBlob);
-=======
+      <!-- Clear button -->
+      <button id="clear-button">Clear Conversation</button>
+    </div>
+
     <!-- Modal for Image Popup -->
     <div id="imageModal" class="modal">
       <span class="close" onclick="closeModal()">&times;</span>
@@ -342,7 +279,6 @@
           localStorage.setItem("transcriber_ip", transcriber_ip);
 
           alert("URLs saved successfully!");
->>>>>>> 8b3dd96a
         });
 
       let mediaRecorder;
